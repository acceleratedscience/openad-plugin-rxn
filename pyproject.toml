--- conflicted
+++ resolved
@@ -26,14 +26,8 @@
 
 [tool.poetry.dependencies]
 python = ">=3.10,<3.12"
-<<<<<<< HEAD
-rxn4chemistry = ">=1.14.0"
-openad_tools = { git = "ssh://git@github.com/acceleratedscience/openad-tools", tag = "v0.0.1" }
-
-=======
 openad_tools = { git = "https://git@github.com/acceleratedscience/openad-tools", tag = "v0.0.3" }
 rxn4chemistry = "^1.11.0"
->>>>>>> 6af0883e
 
 
 
